--- conflicted
+++ resolved
@@ -22,11 +22,7 @@
 type VariableReducerArg<T = never | undefined> = ReducerArg<IVariableState, InteractiveWindowMessages, BaseReduxActionPayload<T>>;
 
 function handleRequest(arg: VariableReducerArg<IJupyterVariablesRequest>): IVariableState {
-<<<<<<< HEAD
-    const newExecutionCount = arg.payload.data.executionCount ? arg.payload.data.executionCount : arg.prevState.currentExecutionCount;
-=======
-    const newExecutionCount = arg.payload.executionCount !== undefined ? arg.payload.executionCount : arg.prevState.currentExecutionCount;
->>>>>>> d2725aae
+    const newExecutionCount = arg.payload.data.executionCount !== undefined ? arg.payload.data.executionCount : arg.prevState.currentExecutionCount;
     arg.queueAction(
         createPostableAction(InteractiveWindowMessages.GetVariablesRequest, {
             executionCount: newExecutionCount,
@@ -115,19 +111,15 @@
 function handleRestarted(arg: VariableReducerArg): IVariableState {
     // If the variables are visible, refresh them
     if (arg.prevState.visible) {
-<<<<<<< HEAD
-        return handleRequest({
+        const result = handleRequest({
             ...arg,
             payload: { ...arg.payload, data: { executionCount: 0, sortColumn: 'name', sortAscending: true, startIndex: 0, pageSize: arg.prevState.pageSize } }
         });
-=======
-        const result = handleRequest({ ...arg, payload: { executionCount: 0, sortColumn: 'name', sortAscending: true, startIndex: 0, pageSize: arg.prevState.pageSize } });
         return {
             ...result,
             currentExecutionCount: 0,
             variables: []
         };
->>>>>>> d2725aae
     }
     return arg.prevState;
 }
